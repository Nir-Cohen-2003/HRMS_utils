--- conflicted
+++ resolved
@@ -1,34 +1,20 @@
 [project]
 name = "hrms_utils"
-<<<<<<< HEAD
 version = "0.3.0"
-=======
-version = "0.2.1.post2"
->>>>>>> 687c0067
 requires-python = ">=3.12"
 dependencies = [
     "polars>=1.32.0,<2",
     "rdkit>=2024.0.0",
     "numpy>=1.20.0",
-<<<<<<< HEAD
-    "numba",
+    "numba>=0.55.0",
     "ms_entropy==1.3.4",
-    "requests",
-    "aiohttp",
+    "requests>=2.25.0",
+    "aiohttp>=3.8.1",
     "msbuddy>=0.1.0",
-    "scipy",
+    "scipy>=1.7.0",
     # for polars
     "pyarrow>=12.0.0",
-=======
-    "numba>=0.61.0",
-    "ms_entropy",
-    "requests",
-    "aiohttp",
-    "scipy",
-    # for polars
-    "pyarrow",
->>>>>>> 687c0067
-    "pandas",
+    "pandas>=1.3.0",
     "openpyxl",
     "python-calamine",
     "xlsx2csv",
