from mass_decomposition_impl.mass_decomposer_cpp import (
    decompose_mass_parallel,
    decompose_mass_parallel_per_bounds,
    decompose_spectra_parallel,
    decompose_spectra_parallel_per_bounds,
    decompose_spectra_known_precursor_parallel, 
)
import polars as pl
import numpy as np
from typing import Iterable

def decompose_mass(
    mass_series:np.ndarray,
    min_bounds: np.ndarray | pl.Series,
    max_bounds: np.ndarray | pl.Series,
    tolerance_ppm: float = 5.0,
    min_dbe: float = 0.0,
    max_dbe: float = 40.0,
    max_hetero_ratio: float = 100.0,
    max_results: int = 100000,
):
    """
    Wrapper for decompose_mass_parallel. Handles both fixed and per-mass bounds.
    If min_bounds and max_bounds are 1D arrays, applies the same bounds to all masses.
    If they are Polars Series/DataFrame columns, applies per-mass bounds.
    Example usage:
    Unifrom bounds:
    min_formula = np.zeros(15, dtype=np.int32)
    max_formula = np.array([100,0,40,20,10,5,2,1,0,0,0,0,0,0,0], dtype=np.int32)            

    df = pl.DataFrame({
        "mass": [100.0, 200.0, 300.0, 400.0, 500.0]})       
    df = df.with_columns(pl.col("mass").map_batches(
        lambda x: decompose_mass(mass_series=x, min_bounds=min_formula, max_bounds=max_formula, tolerance_ppm=5.0, min_dbe=0.0, max_dbe=40.0),
        return_dtype=pl.List(pl.Array(pl.Int32, 15))
    ).alias("decomposed_formulas"))

    Per-mass bounds:
    min_formula = np.zeros(15, dtype=np.int32)
    max_formula = np.array([100,0,40,20,10,5,2,1,0,0,0,0,0,0,0], dtype=np.int32)
    df = pl.DataFrame({
        "mass": [100.0, 200.0, 300.0, 400.0, 500.0],
        "min_bounds": [min_formula] * 5,
        "max_bounds": [max_formula] * 5
    })  
    df = df.with_columns(
        pl.struct(["mass", "min_bounds", "max_bounds"]).map_batches(
            lambda row: decompose_mass(
                mass_series=row.struct.field("mass"),
                min_bounds=row.struct.field("min_bounds"),
                max_bounds=row.struct.field("max_bounds"),
            ),
            return_dtype=pl.List(pl.Array(pl.Int32, 15))
        ).alias("decomposed_formulas")
    )
    """
    mass_array = mass_series
    # Case 1: fixed bounds (1D numpy arrays)
    if isinstance(min_bounds, np.ndarray) and min_bounds.ndim == 1:
        results = decompose_mass_parallel(
            target_masses=mass_array,
            min_bounds=min_bounds,
            max_bounds=max_bounds,
            tolerance_ppm=tolerance_ppm,
            min_dbe=min_dbe,
            max_dbe=max_dbe,
            max_hetero_ratio=max_hetero_ratio,
            max_results=max_results,
        )
        return results
        # Output: list of lists of np.ndarray
        return pl.Series(results, dtype=pl.List(pl.Array(pl.Int32, len(min_bounds))))
    # elif isinstance(min_bounds, np.ndarray) and isinstance(max_bounds, np.ndarray):
    #     # so we have 2D arrays, we assume they are per-mass bounds
    #     if min_bounds.shape[0] != max_bounds.shape[0]:
    #         raise ValueError("min_bounds and max_bounds must have the same number of rows for per-mass bounds.")
    #     if min_bounds.shape[1] != max_bounds.shape[1]:
    #         raise ValueError("min_bounds and max_bounds must have the same number of columns for per-mass bounds.")
    #     per_mass_bounds = list(zip(min_bounds, max_bounds))
    #     mass_array = mass_series.to_numpy()
    #     results = decompose_mass_parallel_per_bounds(
    #         target_masses=mass_array,
    #         per_mass_bounds=per_mass_bounds,
    #         tolerance_ppm=tolerance_ppm,
    #         min_dbe=min_dbe,
    #         max_dbe=max_dbe,
    #         max_hetero_ratio=max_hetero_ratio,
    #         max_results=max_results,
    #     )
    # Case 2: per-mass bounds (Polars Series or DataFrame columns)
    elif isinstance(min_bounds, pl.Series| pl.Expr) and isinstance(max_bounds, pl.Series| pl.Expr):
        min_bounds_np = min_bounds.to_numpy()
        max_bounds_np = max_bounds.to_numpy()
        per_mass_bounds = list(zip(min_bounds_np, max_bounds_np))
        results = decompose_mass_parallel_per_bounds(
            target_masses=mass_array,
            per_mass_bounds=per_mass_bounds,
            tolerance_ppm=tolerance_ppm,
            min_dbe=min_dbe,
            max_dbe=max_dbe,
            max_hetero_ratio=max_hetero_ratio,
            max_results=max_results,
        )
        return pl.Series(results, dtype=pl.List(pl.Array(pl.Int32, min_bounds_np.shape[1])))
    else:
        raise ValueError("min_bounds and max_bounds must both be either 1D numpy arrays or Polars Series of arrays, but we got types: " \
        f"min_bounds: {type(min_bounds)}, max_bounds: {type(max_bounds)}")

def decompose_spectra(
    precursor_mass_series: pl.Series,
    fragment_masses_series: pl.Series,
    min_bounds,
    max_bounds,
    tolerance_ppm: float = 5.0,
    min_dbe: float = 0.0,
    max_dbe: float = 40.0,
    max_hetero_ratio: float = 100.0,
    max_results: int = 100000,
):
    """
    NOT IMPLEMENTED YET, DO NOT USE THIS FUNCTION.
    Wrapper for spectrum decomposition (unknown precursor).
    Handles both uniform and per-spectrum bounds.

    Example usage:
    Uniform bounds:
    min_formula = np.zeros(15, dtype=np.int32)
    max_formula = np.array([100,0,40,20,10,5,2,1,0,0,0,0,0,0,0], dtype=np.int32)

    df = pl.DataFrame({
        "precursor_mass": [500.0, 600.0],
        "fragment_masses": [[100.0, 200.0, 300.0], [150.0, 250.0, 350.0]]
    })
    df = df.with_columns(
        decompose_spectra(
            precursor_mass_series=pl.col("precursor_mass"),
            fragment_masses_series=pl.col("fragment_masses"),
            min_bounds=min_formula,
            max_bounds=max_formula,
            tolerance_ppm=5.0,
            min_dbe=0.0,
            max_dbe=40.0,
        ).alias("decomposed_spectra")
    )

    Per-spectrum bounds:
    min_formula = np.zeros(15, dtype=np.int32)
    max_formula = np.array([100,0,40,20,10,5,2,1,0,0,0,0,0,0,0], dtype=np.int32)
    df = pl.DataFrame({
        "precursor_mass": [500.0, 600.0],
        "fragment_masses": [[100.0, 200.0, 300.0], [150.0, 250.0, 350.0]],
        "min_bounds": [min_formula, min_formula],
        "max_bounds": [max_formula, max_formula]
    })
    df = df.with_columns(
        decompose_spectra(
            precursor_mass_series=pl.col("precursor_mass"),
            fragment_masses_series=pl.col("fragment_masses"),
            min_bounds=pl.col("min_bounds"),
            max_bounds=pl.col("max_bounds"),
            tolerance_ppm=5.0,
            min_dbe=0.0,
            max_dbe=40.0,
        ).alias("decomposed_spectra")
    )
    """
    raise NotImplementedError("This function is not implemented yet. docmpose the mass of the precursor, explode each option to different rows, and then use decompose_spectra_known_precursor instead.")
    precursor_masses = precursor_mass_series.to_numpy()
    fragment_masses_list = fragment_masses_series.to_list()
    # Uniform bounds
    if isinstance(min_bounds, np.ndarray) and min_bounds.ndim == 1:
        spectra_data = [
            {"precursor_mass": pm, "fragment_masses": fm}
            for pm, fm in zip(precursor_masses, fragment_masses_list)
        ]
        from mass_decomposition_impl.mass_decomposer_cpp import decompose_spectra_parallel
        results = decompose_spectra_parallel(
            spectra_data=spectra_data,
            min_bounds=min_bounds,
            max_bounds=max_bounds,
            tolerance_ppm=tolerance_ppm,
            min_dbe=min_dbe,
            max_dbe=max_dbe,
            max_hetero_ratio=max_hetero_ratio,
            max_results=max_results,
        )
    # Per-spectrum bounds
    elif isinstance(min_bounds, pl.Series) and isinstance(max_bounds, pl.Series):
        min_bounds_np = min_bounds.to_numpy()
        max_bounds_np = max_bounds.to_numpy()
        spectra_data = [
            {
                "precursor_mass": pm,
                "fragment_masses": fm,
                "min_bounds": min_b,
                "max_bounds": max_b,
            }
            for pm, fm, min_b, max_b in zip(
                precursor_masses, fragment_masses_list, min_bounds_np, max_bounds_np
            )
        ]
        
        results = decompose_spectra_parallel_per_bounds(
            spectra_data=spectra_data,
            tolerance_ppm=tolerance_ppm,
            min_dbe=min_dbe,
            max_dbe=max_dbe,
            max_hetero_ratio=max_hetero_ratio,
            max_results=max_results,
        )
    else:
        raise ValueError("min_bounds and max_bounds must both be either 1D numpy arrays or Polars Series of arrays.")
    # now, the type of the ruslts hsould be:
    # List[List[Dict]]
    # and the dict is of the format:
    #
    #     {
    #     'precursor': np.ndarray, # Shape: (NUM_ELEMENTS,), dtype: int32
    #     'precursor_mass': float, # Calculated mass of the precursor
    #     'precursor_error_ppm': float, # PPM error for precursor mass
    #     'fragments': List[List[np.ndarray]], # Nested structure of fragment formulas
    #     'fragment_masses': List[List[float]], # Corresponding calculated masses
    #     'fragment_errors_ppm': List[List[float]] # Corresponding PPM errors
    # }
    # now we print the format of the results
    # results should be  a list of lists of np.ndarray
    # but we only care its an iterable, not necessarily a list
    assert isinstance(results, Iterable), f"Results should be an iterable, but got {type(results)}"
    #now we care the same about the first element of results
    assert isinstance(results[0], Iterable), f"First entry (and all entries, but we check only the first) of results should be an iterable, but got {type(results[0])}"
    # and the first element of the first entry should be a dict
    assert isinstance(results[0][0], dict), f"First entry of the first result should be a dict, but got {type(results[0][0])}"
    # now validate each key, and the type nad shape of the values
    assert "precursor" in results[0][0].keys(), f"First entry of the first result should contain 'precursor' key, but got keys: {list(results[0][0].keys())}"
    assert isinstance(results[0][0]["precursor"], np.ndarray), f"Value of 'precursor' should be a numpy array, but got {type(results[0][0]['precursor'])}"
    assert results[0][0]["precursor"].dtype == np.int32, f"Value of 'precursor' should be a numpy array of int32, but got dtype {results[0][0]['precursor'].dtype}"
    assert results[0][0]["precursor"].shape[0] == len(min_bounds), f"Shape of 'precursor' should match the length of min_bounds, which is {len(min_bounds)}, but got {results[0][0]['precursor'].shape[0]}"
    assert "precursor_mass" in results[0][0].keys(), f"First entry of the first result should contain 'precursor_mass' key, but got keys: {list(results[0][0].keys())}"
    assert isinstance(results[0][0]["precursor_mass"], float), f"Value of 'precursor_mass' should be a float, but got {type(results[0][0]['precursor_mass'])}"
    assert "precursor_error_ppm" in results[0][0].keys(), f"First entry of the first result should contain 'precursor_error_ppm' key, but got keys: {list(results[0][0].keys())}"
    assert isinstance(results[0][0]["precursor_error_ppm"], float), f"Value of 'precursor_error_ppm' should be a float, but got {type(results[0][0]['precursor_error_ppm'])}"
    assert "fragments" in results[0][0].keys(), f"First entry of the first result should contain 'fragments' key, but got keys: {list(results[0][0].keys())}"
    assert isinstance(results[0][0]["fragments"], Iterable), f"Value of 'fragments' should be a list, but is {type(results[0][0]['fragments'])}"
    assert isinstance(results[0][0]["fragments"][0], Iterable), f"Each entry in 'fragments' should be a list, but got {type(results[0][0]['fragments'][0])} for the first fragment"
    ##### note that we might have no fragments retuned
    # check that each fragment is a numpy array
    if len(results[0][0]["fragments"][0]) > 0:
        for idx, f in enumerate(results[0][0]["fragments"][0]):
            assert isinstance(f, np.ndarray), f"Fragment at index {idx} should be a numpy array, but got {type(f)}"

    return pl.Series(
        results, 
        dtype=pl.List(
                pl.Struct(
                {
                    "precursor": pl.Array(pl.Int32, len(min_bounds)),  # Precursor formula as an array
                    "precursor_mass": pl.Float64,  # Calculated mass of the precursor
                    "precursor_error_ppm": pl.Float64,  # PPM error for precursor   
                    "fragments": pl.List(pl.List(pl.Array(pl.Int32, len(min_bounds)))),  # Nested structure of fragment formulas
                    "fragment_masses": pl.List(pl.List(pl.Float64)),  # Corresponding calculated masses
                    "fragment_errors_ppm": pl.List(pl.List(pl.Float64)),  # Correspond
                }
                )
            ),
            strict=False
        )


def decompose_spectra_known_precursor(
    precursor_formula_series: pl.Series,
    fragment_masses_series: pl.Series,
    min_bounds,
    max_bounds,
    tolerance_ppm: float = 5.0,
    max_results: int = 100000,
):
    """
    Wrapper for spectrum decomposition with known precursor formulas.
    Only supports uniform bounds.
    df = df.with_columns(
        pl.col("precursor_mass").map_batches(
            lambda x: decompose_mass(
                mass_series=x,
                min_bounds=min_formula,     
                max_bounds=max_formula,
                tolerance_ppm=5.0,
                min_dbe=0.0,
                max_dbe=40.0,
            ),
            return_dtype=pl.List(pl.Array(pl.Int32, len(min_formula)))
        ).alias("decomposed_formula")
    )
    df = df.explode("decomposed_formula")
    df = df.with_columns(
        pl.struct(["fragment_masses", "decomposed_formula"]).map_batches(
            lambda row: decompose_spectra_known_precursor(
                precursor_formula_series=row.struct.field("decomposed_formula"),
                fragment_masses_series=row.struct.field("fragment_masses"),
                min_bounds=min_formula,
                max_bounds=max_formula,
                tolerance_ppm=5.0,
            )).alias("decomposed_spectra")
        )
    
    """
    precursor_formulas = precursor_formula_series.to_numpy()
    fragment_masses_list = fragment_masses_series.to_numpy()
    spectra_data = [
        {"precursor_formula": pf, "fragment_masses": fm}
        for pf, fm in zip(precursor_formulas, fragment_masses_list)
    ]
    results = decompose_spectra_known_precursor_parallel(
        spectra_data=spectra_data,
        min_bounds=min_bounds,
        max_bounds=max_bounds,
        tolerance_ppm=tolerance_ppm,
        max_results=max_results,
    )
    return pl.Series(results, dtype= pl.List(pl.List(pl.Array(pl.Int32, len(min_bounds))))
    )

def test_mass_decomposition(size=1000):
    """
    Test function for mass decomposition.
    """
    nist = pl.read_parquet("/home/analytit_admin/Data/NIST_hr_msms/NIST_hr_msms.parquet").sample(n=size)
    start= perf_counter()
    nist_decomposed = nist.with_columns(
        pl.col("PrecursorMZ").map_batches(
            lambda x: decompose_mass(
                mass_series=x,
                min_bounds=np.zeros(15, dtype=np.int32),
                max_bounds=np.array([100, 0, 40, 20, 10, 5, 2, 1, 0, 0, 0, 0, 0, 0, 0], dtype=np.int32),
                tolerance_ppm=5.0,
                min_dbe=0.0,
                max_dbe=40.0,
            ),
            return_dtype=pl.List(pl.Array(pl.Int32, 15))
        ).alias("decomposed_formula")
    )
    print(f"Decomposed formulas: {nist_decomposed.height}")
    end = perf_counter()
    print(f"Time taken: {end - start:.2f} seconds")

<<<<<<< HEAD
def test_mass_decomposition(size:int):  
    """
    Test function for mass decomposition.
    """
    if size == -1:
        nist = pl.read_parquet("/home/analytit_admin/Data/NIST_hr_msms/NIST_hr_msms.parquet")
    else:
        nist = pl.read_parquet("/home/analytit_admin/Data/NIST_hr_msms/NIST_hr_msms.parquet").sample(n=size)
    print(f"number of spectra: {nist.height}")
    print(f"number of spectra after filtering: {nist.height}")
    start = perf_counter()
    nist = nist.with_columns(
        pl.col("PrecursorMZ").map_batches(
            lambda x: decompose_mass(
                mass_series=x,
                min_bounds=np.zeros(15, dtype=np.int32),
                max_bounds=np.array([100, 0, 40, 20, 10, 5, 2, 1, 0, 0, 0, 0, 0, 0, 0], dtype=np.int32),
                tolerance_ppm=5.0,
                min_dbe=0.0,
                max_dbe=40.0,
            ),
            return_dtype=pl.List(pl.Array(pl.Int32, 15))
        ).alias("decomposed_formula"))
    print(f"Decomposed formulas: {nist.height}")
    end = perf_counter()
    print(f"Time taken: {end - start:.2f} seconds")

=======
>>>>>>> a2056c98
def test_spectra_decomposition(size:int):
    """
    Test function for spectra decomposition.
    """
    if size == -1:
        nist = pl.read_parquet("/home/analytit_admin/Data/NIST_hr_msms/NIST_hr_msms.parquet")
    else:
        nist = pl.read_parquet("/home/analytit_admin/Data/NIST_hr_msms/NIST_hr_msms.parquet").sample(n=size)
    print(f"number of spectra: {nist.height}")
    nist = nist.filter(
        pl.col("raw_spectrum_mz").list.len().gt(0),
        pl.col("Formula_array").arr.len().eq(15),
        )
    nist = nist.cast({
        "raw_spectrum_mz": pl.List(pl.Float64),
        "Formula_array": pl.Array(pl.Int32,15),
    })
    print(f"number of spectra after filtering: {nist.height}")
    start = perf_counter()
    nist_decomposed = nist.with_columns(
        pl.struct(["Formula_array", "raw_spectrum_mz"]).map_batches(
            lambda row: decompose_spectra_known_precursor(
                precursor_formula_series=row.struct.field("Formula_array"),
                fragment_masses_series=row.struct.field("raw_spectrum_mz"),
                min_bounds=np.zeros(15, dtype=np.int32),
                max_bounds=np.full(shape=15,fill_value=100, dtype=np.int32),
                tolerance_ppm=5.0,
            ),
            return_dtype=pl.List(pl.List(pl.Array(pl.Int32, 15)))
        ).alias("decomposed_spectra"))
    print(f"Decomposed spectra: {nist_decomposed.height}")
    end = perf_counter()
    print(f"Time taken: {end - start:.2f} seconds")

def compare_spectrum_decomposition_strategies(size=1000):
    """
    Compare different spectrum decomposition strategies.
    results:
    Strategy 1: Direct decomposition with decompose_spectra_known_precursor
    Strategy 2: Explode mass list, then decompose each mass using decompose_mass with per-mass bounds.
 
    for sampling of 100,000 spectra:
    Strategy 1: 29.41 seconds
    Strategy 2: 100.67 seconds
    
    Note that in the second strategy, we explode the mass list, then decompsoe, then group by NIST_ID and then join back to the original dataframe, which all introduces some overhead, but probavly not a lot, since most of the time is sepnt in the decomposition itself.
    """
    nist = pl.read_parquet("/home/analytit_admin/Data/NIST_hr_msms/NIST_hr_msms.parquet").sample(n=size)
    nist = nist.filter(
        pl.col("raw_spectrum_mz").list.len().gt(0),
        pl.col("Formula_array").arr.len().eq(15),
    )
    nist = nist.cast({
        "raw_spectrum_mz": pl.List(pl.Float64),
        "Formula_array": pl.Array(pl.Int32, 15),
    })
    #strategy 1- direct decomposition with "decompose_spectra_known_precursor"
    print("Strategy 1: Direct decomposition with decompose_spectra_known_precursor")
    start_1 = perf_counter()
    nist_decomposed = nist.with_columns(
        pl.struct(["Formula_array", "raw_spectrum_mz"]).map_batches(
            lambda row: decompose_spectra_known_precursor(
                precursor_formula_series=row.struct.field("Formula_array"),
                fragment_masses_series=row.struct.field("raw_spectrum_mz"),
                min_bounds=np.zeros(15, dtype=np.int32),
                max_bounds=np.full(shape=15, fill_value=100, dtype=np.int32),
                tolerance_ppm=5.0,
            ),
            return_dtype=pl.List(pl.List(pl.Array(pl.Int32, 15)))
        ).alias("decomposed_spectra")
    )
    end = perf_counter()
    print(f"Decomposed spectra: {nist_decomposed.height}")
    print(f"Time taken: {end - start_1:.2f} seconds")

    #strategy 2- explode mass list, then decompose spectra
    # do this by first selecting and then exploding and then joining the results, which does introduce some overhead
    print("Strategy 2: Explode mass list, then decompose spectra")
    start_2 = perf_counter()
    nist_exploded = nist.select(['Formula_array', 'raw_spectrum_mz','NIST_ID']).explode('raw_spectrum_mz')
    # create a column with min bounds
    # this the 
    nist_exploded = nist_exploded.with_columns(
        min_bounds=pl.lit(np.zeros((nist_exploded.height,15), dtype=np.int32)))
    nist_exploded = nist_exploded.with_columns(

        pl.struct(["Formula_array", "min_bounds","raw_spectrum_mz"]).map_batches(
            lambda row: decompose_mass(
                mass_series=row.struct.field("raw_spectrum_mz"),
                min_bounds=row.struct.field("min_bounds"),
                max_bounds=row.struct.field("Formula_array"),
                tolerance_ppm=5.0,
            ),
            return_dtype=pl.List(pl.Array(pl.Int32, 15))
        )
        .alias("decomposed_spectrum")
    )
    nist_decomposed_2= nist_exploded.group_by("NIST_ID").agg(
        pl.col("decomposed_spectrum"),
    )
    nist_decomposed_2 = nist.join(
        nist_decomposed_2,
        on="NIST_ID",
        how="left",
    )
    end = perf_counter()
    print(f"Decomposed spectra: {nist_decomposed_2.height}")
    print(f"Time taken: {end - start_2:.2f} seconds")
    

<<<<<<< HEAD


if __name__ == "__main__":
    from time import perf_counter

    test_mass_decomposition(size=100000)
=======
if __name__ == "__main__":
    from time import perf_counter
    import sys
    from contextlib import redirect_stdout

   
    test_mass_decomposition(size=100000)
    # Save output of test_mass_decomposition

   
    # with open("test_spectra_decomposition_output.txt", "a") as f:
    #     with redirect_stdout(f):
    #         test_spectra_decomposition(size=1000)
    #         test_spectra_decomposition(size=10000)
    #         test_spectra_decomposition(size=100000)
    #         test_spectra_decomposition(size=1000000)
    #         test_spectra_decomposition(size=-1)
            
>>>>>>> a2056c98
<|MERGE_RESOLUTION|>--- conflicted
+++ resolved
@@ -319,30 +319,7 @@
     return pl.Series(results, dtype= pl.List(pl.List(pl.Array(pl.Int32, len(min_bounds))))
     )
 
-def test_mass_decomposition(size=1000):
-    """
-    Test function for mass decomposition.
-    """
-    nist = pl.read_parquet("/home/analytit_admin/Data/NIST_hr_msms/NIST_hr_msms.parquet").sample(n=size)
-    start= perf_counter()
-    nist_decomposed = nist.with_columns(
-        pl.col("PrecursorMZ").map_batches(
-            lambda x: decompose_mass(
-                mass_series=x,
-                min_bounds=np.zeros(15, dtype=np.int32),
-                max_bounds=np.array([100, 0, 40, 20, 10, 5, 2, 1, 0, 0, 0, 0, 0, 0, 0], dtype=np.int32),
-                tolerance_ppm=5.0,
-                min_dbe=0.0,
-                max_dbe=40.0,
-            ),
-            return_dtype=pl.List(pl.Array(pl.Int32, 15))
-        ).alias("decomposed_formula")
-    )
-    print(f"Decomposed formulas: {nist_decomposed.height}")
-    end = perf_counter()
-    print(f"Time taken: {end - start:.2f} seconds")
-
-<<<<<<< HEAD
+
 def test_mass_decomposition(size:int):  
     """
     Test function for mass decomposition.
@@ -370,8 +347,6 @@
     end = perf_counter()
     print(f"Time taken: {end - start:.2f} seconds")
 
-=======
->>>>>>> a2056c98
 def test_spectra_decomposition(size:int):
     """
     Test function for spectra decomposition.
@@ -482,30 +457,9 @@
     print(f"Time taken: {end - start_2:.2f} seconds")
     
 
-<<<<<<< HEAD
 
 
 if __name__ == "__main__":
     from time import perf_counter
 
-    test_mass_decomposition(size=100000)
-=======
-if __name__ == "__main__":
-    from time import perf_counter
-    import sys
-    from contextlib import redirect_stdout
-
-   
-    test_mass_decomposition(size=100000)
-    # Save output of test_mass_decomposition
-
-   
-    # with open("test_spectra_decomposition_output.txt", "a") as f:
-    #     with redirect_stdout(f):
-    #         test_spectra_decomposition(size=1000)
-    #         test_spectra_decomposition(size=10000)
-    #         test_spectra_decomposition(size=100000)
-    #         test_spectra_decomposition(size=1000000)
-    #         test_spectra_decomposition(size=-1)
-            
->>>>>>> a2056c98
+    test_mass_decomposition(size=100000)